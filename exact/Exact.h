// Multiprecision integer arithmetic for exact geometric predicates
#pragma once

#include <other/core/exact/config.h>
#include <other/core/array/RawArray.h>
#include <other/core/math/integer_log.h>
#include <other/core/utility/move.h>
#include <boost/detail/endian.hpp>
#include <gmp.h>
namespace other {

struct Uninit {};
static const Uninit uninit = Uninit();

// A fixed width 2's complement integer compatible with GMP's low level interface.
// See http://gmplib.org/manual/Low_002dlevel-Functions.html#Low_002dlevel-Functions.
// Exact<d> holds a signed integer with exactly d*sizeof(Quantized) bytes, suitable
// for representing the values of polynomial predicates of degree d.
template<int d> struct Exact {
  BOOST_STATIC_ASSERT(d>=1);
  static const int degree = d;
  static const int ratio = sizeof(Quantized)/sizeof(mp_limb_t);
  BOOST_STATIC_ASSERT(sizeof(Quantized)==ratio*sizeof(mp_limb_t)); // Ensure limb counts are always integral
  static const int limbs = d*ratio;

  // 2's complement, little endian array of GMP limbs
  mp_limb_t n[limbs];

  Exact() {
    memset(n,0,sizeof(n));
  }

  explicit Exact(Uninit) {}

  explicit Exact(const ExactInt x) {
    BOOST_STATIC_ASSERT(d==1 && sizeof(x)==sizeof(n) && limbs<=2);
    memcpy(n,&x,sizeof(x));
#ifdef BOOST_BIG_ENDIAN
    if (limbs==2) // Convert from big endian limb order to little endian
      swap(n[0],n[1]);
#endif
  }
};

template<int d> static inline int sign(const Exact<d>& x) {
  if (mp_limb_signed_t(x.n[x.limbs-1])<0)
    return -1;
  for (int i=0;i<x.limbs;i++)
    if (x.n[i])
      return 1;
  return 0;
}

template<int a> OTHER_PURE static inline Exact<a> operator+(const Exact<a> x, const Exact<a> y) {
  Exact<a> r(uninit);
  if (r.limbs==1)
    r.n[0] = x.n[0] + y.n[0];
  else
    mpn_add_n(r.n,x.n,y.n,r.limbs);
  return r;
}

template<int a> static inline void operator+=(Exact<a>& x, const Exact<a>& y) {
  if (x.limbs==1)
    x.n[0] += y.n[0];
  else
    mpn_add_n(x.n,x.n,y.n,x.limbs);
}

template<int a> OTHER_PURE static inline Exact<a> operator-(const Exact<a> x, const Exact<a> y) {
  Exact<a> r(uninit);
  if (r.limbs==1)
    r.n[0] = x.n[0] - y.n[0]; 
  else
    mpn_sub_n(r.n,x.n,y.n,r.limbs);
  return r;
}

template<int a,int b> OTHER_PURE static inline Exact<a+b> operator*(const Exact<a> x, const Exact<b> y) {
  // Perform multiplication as if inputs were unsigned
  Exact<a+b> r(uninit);
  if (a>=b)
    mpn_mul(r.n,x.n,x.limbs,y.n,y.limbs);
  else
    mpn_mul(r.n,y.n,y.limbs,x.n,x.limbs);
  // Correct for negative numbers
  if (mp_limb_signed_t(x.n[x.limbs-1])<0) {
    if (y.limbs==1)
      r.n[x.limbs] -= y.n[0];
    else
      mpn_sub_n(r.n+x.limbs,r.n+x.limbs,y.n,y.limbs);
  }
  if (mp_limb_signed_t(y.n[y.limbs-1])<0) {
    if (x.limbs==1)
      r.n[y.limbs] -= x.n[0];
    else
      mpn_sub_n(r.n+y.limbs,r.n+y.limbs,x.n,x.limbs);
  }
  return r;
}

template<int a> OTHER_PURE static inline Exact<a> operator-(const Exact<a> x) {
  Exact<a> r(uninit);
  if (r.limbs==1)
    r.n[0] = mp_limb_t(-mp_limb_signed_t(x.n[0]));
  else
    mpn_neg(r.n,x.n,x.limbs);
  return r;
}

template<int a> OTHER_PURE static inline Exact<2*a> sqr(const Exact<a> x) {
  Exact<2*a> r(uninit);
  mp_limb_t nx[x.limbs];
  const bool negative = mp_limb_signed_t(x.n[x.limbs-1])<0;
  if (negative)
    mpn_neg(nx,x.n,x.limbs);
  mpn_sqr(r.n,negative?nx:x.n,x.limbs);
  return r;
}

template<int a> OTHER_PURE static inline Exact<3*a> cube(const Exact<a> x) {
  return x*sqr(x);
}

// Multiplication by small constants, assumed to not increase the precision required

<<<<<<< HEAD
template<int a> OTHER_PURE static inline Exact<a> small_mul(const int n, const Exact<a> x) {
=======
template<int a> OTHER_CONST static inline Exact<a> operator<<(const Exact<a> x, const int s) {
  assert(0<s && s<=3);
  Exact<a> r(uninit);
  mpn_lshift(r.n,x.n,x.limbs,s);
  return r;
}

template<int a> OTHER_CONST static inline Exact<a> small_mul(const int n, const Exact<a> x) {
>>>>>>> f36e3b3d
  assert(n);
  Exact<a> r(uninit);
  if (power_of_two(uint32_t(abs(n)))) { // This routine will normally be inlined with constant n, so this check is cheap
    if (abs(n) > 1)
      mpn_lshift(r.n,x.n,x.limbs,integer_log_exact(uint32_t(abs(n))));
  } else
    mpn_mul_1(r.n,x.n,x.limbs,abs(n));
  return n<0 ? -r : r;
}

// Copy from Exact<d> to an array with sign extension

static inline void mpz_set(RawArray<mp_limb_t> x, RawArray<const mp_limb_t> y) {
  x.slice(0,y.size()) = y;
  x.slice(y.size(),x.size()).fill(mp_limb_signed_t(y.back())>=0 ? 0 : mp_limb_t(mp_limb_signed_t(-1)));
}

static inline void mpz_set_nonnegative(RawArray<mp_limb_t> x, RawArray<const mp_limb_t> y) {
  assert(mp_limb_signed_t(y.back())>=0);
  x.slice(0,y.size()) = y;
  x.slice(y.size(),x.size()).fill(0);
}

template<int d> static inline void mpz_set(RawArray<mp_limb_t> x, const Exact<d>& y) {
  mpz_set(x,asarray(y.n));
}

// String conversion

using std::ostream;
OTHER_CORE_EXPORT string mpz_str(RawArray<const mp_limb_t> limbs, const bool hex=false);
OTHER_CORE_EXPORT string mpz_str(Subarray<const mp_limb_t,2> limbs, const bool hex=false);

template<int d> static inline ostream& operator<<(ostream& output, const Exact<d>& x) {
  return output << mpz_str(asarray(x.n));
}

}<|MERGE_RESOLUTION|>--- conflicted
+++ resolved
@@ -124,18 +124,14 @@
 
 // Multiplication by small constants, assumed to not increase the precision required
 
-<<<<<<< HEAD
-template<int a> OTHER_PURE static inline Exact<a> small_mul(const int n, const Exact<a> x) {
-=======
-template<int a> OTHER_CONST static inline Exact<a> operator<<(const Exact<a> x, const int s) {
+template<int a> OTHER_PURE static inline Exact<a> operator<<(const Exact<a> x, const int s) {
   assert(0<s && s<=3);
   Exact<a> r(uninit);
   mpn_lshift(r.n,x.n,x.limbs,s);
   return r;
 }
 
-template<int a> OTHER_CONST static inline Exact<a> small_mul(const int n, const Exact<a> x) {
->>>>>>> f36e3b3d
+template<int a> OTHER_PURE static inline Exact<a> small_mul(const int n, const Exact<a> x) {
   assert(n);
   Exact<a> r(uninit);
   if (power_of_two(uint32_t(abs(n)))) { // This routine will normally be inlined with constant n, so this check is cheap
