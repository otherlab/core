--- conflicted
+++ resolved
@@ -1368,13 +1368,8 @@
             if(start){
               svgBezierPoint(p, args[0], args[1]);
               start = false;
-<<<<<<< HEAD
-              //first[0] = args[0];
-              //first[1] = args[1];
-=======
               // first[0] = args[0];
               // first[1] = args[1];
->>>>>>> db57d54f
             } else {
               //svgBezierPoint(p, last[0], last[1]);
               svgBezierPoint(p, lerp(1.f/3, last[0], args[0]), lerp(1.f/3, last[1], args[1]));
