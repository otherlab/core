//#####################################################################
// Class Box
//#####################################################################
#include <other/core/geometry/Box.h>
#include <other/core/geometry/AnalyticImplicit.h>
#include <other/core/geometry/Ray.h>
#include <other/core/python/from_python.h>
#include <other/core/python/exceptions.h>
#include <other/core/math/cube.h>
#include <other/core/utility/format.h>
#include <other/core/structure/Tuple.h>
namespace other {

#ifdef OTHER_PYTHON

template<class T,int d> PyObject* to_python(const Box<Vector<T,d>>& box) {
  return to_python(new_<AnalyticImplicit<Box<Vector<real,d>>>>(box));
}

template<> PyObject* to_python(const Box<Vector<int,2>>& box) {
  return to_python(tuple(box.min,box.max));
}

template<> PyObject* to_python(const Box<Vector<int,3>>& box) {
  return to_python(tuple(box.min,box.max));
}

template<class T,int d> Box<Vector<T,d>> FromPython<Box<Vector<T,d>>>::convert(PyObject* object) {
  return Box<Vector<T,d>>(from_python<AnalyticImplicit<Box<Vector<real,d>>>&>(object));
}

template<> Box<Vector<int,2>> FromPython<Box<Vector<int,2>>>::convert(PyObject* object) {
  Tuple<Vector<int,2>,Vector<int,2>> t = from_python<Tuple<Vector<int,2>,Vector<int,2>>>(object);
  return Box<Vector<int,2>>(t.x,t.y);
}

template<> Box<Vector<int,3>> FromPython<Box<Vector<int,3>>>::convert(PyObject* object) {
  Tuple<Vector<int,3>,Vector<int,3>> t = from_python<Tuple<Vector<int,3>,Vector<int,3>>>(object);
  return Box<Vector<int,3>>(t.x,t.y);
}

#endif

template<class T,int d> Vector<T,d> Box<Vector<T,d>>::surface(const TV& X) const {
  if (!lazy_inside(X)) return other::clamp(X,min,max);
  TV min_side = X-min,
     max_side = max-X,
     result = X;
  int min_argmin = min_side.argmin(),
      max_argmin = max_side.argmin();
  if (min_side[min_argmin]<=max_side[max_argmin])
    result[min_argmin] = min[min_argmin];
  else
    result[max_argmin] = max[max_argmin];
  return result;
}

template<class T,int d> T Box<Vector<T,d>>::phi(const TV& X) const {
  TV lengths = sizes();
  TV phi = abs(X-center())-(T).5*lengths;
  if (!all_less_equal(phi,TV()))
    return TV::componentwise_max(phi,TV()).magnitude();
  return phi.max();
}

template<class T,int d> Vector<T,d> Box<Vector<T,d>>::normal(const TV& X) const {
  if (lazy_inside(X)) {
    TV phis_max = X-max,
       phis_min = min-X;
    int axis = TV::componentwise_max(phis_min,phis_max).argmax();
    return T(phis_max[axis]>phis_min[axis]?1:-1)*TV::axis_vector(axis);
  } else {
    TV phis_max = X-max,
       phis_min = min-X;
    TV normal;
    for (int i=0;i<d;i++) {
      T phi = other::max(phis_min[i],phis_max[i]);
      normal[i] = phi>0?(phis_max[i]>phis_min[i]?phi:-phi):0;
    }
    return normal.normalized();
  }
}

template<class T,int d> string Box<Vector<T,d>>::name() {
  return format("Box<Vector<T,%d>",d);
}

template<class T,int d> string Box<Vector<T,d>>::repr() const {
  return format("Box(%s,%s)",tuple_repr(min),tuple_repr(max));
}

<<<<<<< HEAD
// This is a fast routine to do ray box intersections
// box_enlargement modifies the bounds of the box -- it's not a thickness
template<class T,int d> bool Box<Vector<T,d>>::lazy_intersects(const Ray<TV>& ray,T box_enlargement) const {
  OTHER_NOT_IMPLEMENTED();
}

// This is a fast routine to do ray box intersections
// box_enlargement modifies the bounds of the box -- it's not a thickness

template<class T> bool lazy_intersects_helper_2(const Box<Vector<T,2>>& self, const Ray<Vector<T,2>>& ray,T box_enlargement) {
  // This comes from a paper "An efficient and Robust Ray-Box Intersection algorithm" by williams, barrus, morley, and Shirley
  // http://www.cs.utah.edu/~rmorley/pubs/box.pdf
  if(!ray.computed_lazy_box_intersection_acceleration_data)
      ray.compute_lazy_box_intersection_acceleration_data();
  Vector<T,2> extremes[2] = {self.min-box_enlargement,self.max+box_enlargement};
  T tmin =                (extremes[  ray.direction_is_negative.x].x-ray.start.x)*ray.inverse_direction.x;
  T tmax =                (extremes[1-ray.direction_is_negative.x].x-ray.start.x)*ray.inverse_direction.x;
  tmin = other::max(tmin, (extremes[  ray.direction_is_negative.y].y-ray.start.y)*ray.inverse_direction.y);
  tmax = other::min(tmax, (extremes[1-ray.direction_is_negative.y].y-ray.start.y)*ray.inverse_direction.y);
  return tmin<=tmax && 0<=tmax && tmin<=ray.t_max;
}

template<> bool Box<Vector<real,2>>::lazy_intersects(const Ray<Vector<Scalar,2>>& ray,Scalar box_enlargement) const { return lazy_intersects_helper_2<Scalar>(*this, ray, box_enlargement); }
#ifndef OTHER_FLOAT
template<> bool Box<Vector<float,2>>::lazy_intersects(const Ray<Vector<Scalar,2>>& ray,Scalar box_enlargement) const { return lazy_intersects_helper_2<Scalar>(*this, ray, box_enlargement); }
#endif

// This is a fast routine to do ray box intersections
// box_enlargement modifies the bounds of the box -- it's not a thickness
template<> bool Box<Vector<real,3>>::lazy_intersects(const Ray<Vector<Scalar,3>>& ray,Scalar box_enlargement) const {
  BOOST_STATIC_ASSERT(d==3);
  // This comes from a paper "An efficient and Robust Ray-Box Intersection algorithm" by williams, barrus, morley, and Shirley
  // http://www.cs.utah.edu/~rmorley/pubs/box.pdf
  if(!ray.computed_lazy_box_intersection_acceleration_data)
      ray.compute_lazy_box_intersection_acceleration_data();
  Vector<Scalar,3> extremes[2] = {min-box_enlargement,max+box_enlargement};
  Scalar tmin =           (extremes[  ray.direction_is_negative.x].x-ray.start.x)*ray.inverse_direction.x;
  Scalar tmax =           (extremes[1-ray.direction_is_negative.x].x-ray.start.x)*ray.inverse_direction.x;
  tmin = other::max(tmin, (extremes[  ray.direction_is_negative.y].y-ray.start.y)*ray.inverse_direction.y);
  tmax = other::min(tmax, (extremes[1-ray.direction_is_negative.y].y-ray.start.y)*ray.inverse_direction.y);
  tmin = other::max(tmin, (extremes[  ray.direction_is_negative.z].z-ray.start.z)*ray.inverse_direction.z);
  tmax = other::min(tmax, (extremes[1-ray.direction_is_negative.z].z-ray.start.z)*ray.inverse_direction.z);
  return tmin<=tmax && 0<=tmax && tmin<=ray.t_max;
}

//template<> bool Box<Vector<real,2>>::lazy_intersects_2<real>(const Ray<Vector<real,2>>& ray,real box_enlargement) const;
//template<> bool Box<Vector<real,3>>::lazy_intersects_3<real>(const Ray<Vector<real,3>>& ray,real box_enlargement) const;
//#ifndef OTHER_FLOAT
//template<> bool Box<Vector<float,2>>::lazy_intersects_2<float>(const Ray<Vector<float,2>>& ray,float box_enlargement) const;
//#endif
=======
typedef Vector<T,3> TV;
>>>>>>> 3aac770f

#define INSTANTIATION_HELPER(T,d) \
  template OTHER_CORE_EXPORT string Box<Vector<T,d>>::name(); \
  template OTHER_CORE_EXPORT string Box<Vector<T,d>>::repr() const; \
  template OTHER_CORE_EXPORT Vector<T,d> Box<Vector<T,d>>::normal(const Vector<T,d>&) const; \
  template OTHER_CORE_EXPORT Vector<T,d> Box<Vector<T,d>>::surface(const Vector<T,d>&) const; \
  template OTHER_CORE_EXPORT Vector<T,d>::Scalar Box<Vector<T,d>>::phi(const Vector<T,d>&) const; \
  OTHER_ONLY_PYTHON(template OTHER_CORE_EXPORT PyObject* to_python<T,d>(const Box<Vector<T,d>>&)); \
  OTHER_ONLY_PYTHON(template OTHER_CORE_EXPORT Box<Vector<T,d>> FromPython<Box<Vector<T,d>>>::convert(PyObject*));
<<<<<<< HEAD
INSTANTIATION_HELPER(real,1)
INSTANTIATION_HELPER(real,2)
INSTANTIATION_HELPER(real,3)
#ifndef OTHER_FLOAT
INSTANTIATION_HELPER(float,2)
#endif

#ifndef _WIN32
template bool Box<Vector<real,2>>::lazy_intersects(const Ray<Vector<Scalar,2>>&,Scalar) const;
template bool Box<Vector<real,3>>::lazy_intersects(const Ray<Vector<Scalar,3>>&,Scalar) const;
#endif
=======
INSTANTIATION_HELPER(T,1)
INSTANTIATION_HELPER(T,2)
INSTANTIATION_HELPER(T,3)
>>>>>>> 3aac770f

}<|MERGE_RESOLUTION|>--- conflicted
+++ resolved
@@ -89,61 +89,6 @@
   return format("Box(%s,%s)",tuple_repr(min),tuple_repr(max));
 }
 
-<<<<<<< HEAD
-// This is a fast routine to do ray box intersections
-// box_enlargement modifies the bounds of the box -- it's not a thickness
-template<class T,int d> bool Box<Vector<T,d>>::lazy_intersects(const Ray<TV>& ray,T box_enlargement) const {
-  OTHER_NOT_IMPLEMENTED();
-}
-
-// This is a fast routine to do ray box intersections
-// box_enlargement modifies the bounds of the box -- it's not a thickness
-
-template<class T> bool lazy_intersects_helper_2(const Box<Vector<T,2>>& self, const Ray<Vector<T,2>>& ray,T box_enlargement) {
-  // This comes from a paper "An efficient and Robust Ray-Box Intersection algorithm" by williams, barrus, morley, and Shirley
-  // http://www.cs.utah.edu/~rmorley/pubs/box.pdf
-  if(!ray.computed_lazy_box_intersection_acceleration_data)
-      ray.compute_lazy_box_intersection_acceleration_data();
-  Vector<T,2> extremes[2] = {self.min-box_enlargement,self.max+box_enlargement};
-  T tmin =                (extremes[  ray.direction_is_negative.x].x-ray.start.x)*ray.inverse_direction.x;
-  T tmax =                (extremes[1-ray.direction_is_negative.x].x-ray.start.x)*ray.inverse_direction.x;
-  tmin = other::max(tmin, (extremes[  ray.direction_is_negative.y].y-ray.start.y)*ray.inverse_direction.y);
-  tmax = other::min(tmax, (extremes[1-ray.direction_is_negative.y].y-ray.start.y)*ray.inverse_direction.y);
-  return tmin<=tmax && 0<=tmax && tmin<=ray.t_max;
-}
-
-template<> bool Box<Vector<real,2>>::lazy_intersects(const Ray<Vector<Scalar,2>>& ray,Scalar box_enlargement) const { return lazy_intersects_helper_2<Scalar>(*this, ray, box_enlargement); }
-#ifndef OTHER_FLOAT
-template<> bool Box<Vector<float,2>>::lazy_intersects(const Ray<Vector<Scalar,2>>& ray,Scalar box_enlargement) const { return lazy_intersects_helper_2<Scalar>(*this, ray, box_enlargement); }
-#endif
-
-// This is a fast routine to do ray box intersections
-// box_enlargement modifies the bounds of the box -- it's not a thickness
-template<> bool Box<Vector<real,3>>::lazy_intersects(const Ray<Vector<Scalar,3>>& ray,Scalar box_enlargement) const {
-  BOOST_STATIC_ASSERT(d==3);
-  // This comes from a paper "An efficient and Robust Ray-Box Intersection algorithm" by williams, barrus, morley, and Shirley
-  // http://www.cs.utah.edu/~rmorley/pubs/box.pdf
-  if(!ray.computed_lazy_box_intersection_acceleration_data)
-      ray.compute_lazy_box_intersection_acceleration_data();
-  Vector<Scalar,3> extremes[2] = {min-box_enlargement,max+box_enlargement};
-  Scalar tmin =           (extremes[  ray.direction_is_negative.x].x-ray.start.x)*ray.inverse_direction.x;
-  Scalar tmax =           (extremes[1-ray.direction_is_negative.x].x-ray.start.x)*ray.inverse_direction.x;
-  tmin = other::max(tmin, (extremes[  ray.direction_is_negative.y].y-ray.start.y)*ray.inverse_direction.y);
-  tmax = other::min(tmax, (extremes[1-ray.direction_is_negative.y].y-ray.start.y)*ray.inverse_direction.y);
-  tmin = other::max(tmin, (extremes[  ray.direction_is_negative.z].z-ray.start.z)*ray.inverse_direction.z);
-  tmax = other::min(tmax, (extremes[1-ray.direction_is_negative.z].z-ray.start.z)*ray.inverse_direction.z);
-  return tmin<=tmax && 0<=tmax && tmin<=ray.t_max;
-}
-
-//template<> bool Box<Vector<real,2>>::lazy_intersects_2<real>(const Ray<Vector<real,2>>& ray,real box_enlargement) const;
-//template<> bool Box<Vector<real,3>>::lazy_intersects_3<real>(const Ray<Vector<real,3>>& ray,real box_enlargement) const;
-//#ifndef OTHER_FLOAT
-//template<> bool Box<Vector<float,2>>::lazy_intersects_2<float>(const Ray<Vector<float,2>>& ray,float box_enlargement) const;
-//#endif
-=======
-typedef Vector<T,3> TV;
->>>>>>> 3aac770f
-
 #define INSTANTIATION_HELPER(T,d) \
   template OTHER_CORE_EXPORT string Box<Vector<T,d>>::name(); \
   template OTHER_CORE_EXPORT string Box<Vector<T,d>>::repr() const; \
@@ -152,7 +97,6 @@
   template OTHER_CORE_EXPORT Vector<T,d>::Scalar Box<Vector<T,d>>::phi(const Vector<T,d>&) const; \
   OTHER_ONLY_PYTHON(template OTHER_CORE_EXPORT PyObject* to_python<T,d>(const Box<Vector<T,d>>&)); \
   OTHER_ONLY_PYTHON(template OTHER_CORE_EXPORT Box<Vector<T,d>> FromPython<Box<Vector<T,d>>>::convert(PyObject*));
-<<<<<<< HEAD
 INSTANTIATION_HELPER(real,1)
 INSTANTIATION_HELPER(real,2)
 INSTANTIATION_HELPER(real,3)
@@ -160,14 +104,4 @@
 INSTANTIATION_HELPER(float,2)
 #endif
 
-#ifndef _WIN32
-template bool Box<Vector<real,2>>::lazy_intersects(const Ray<Vector<Scalar,2>>&,Scalar) const;
-template bool Box<Vector<real,3>>::lazy_intersects(const Ray<Vector<Scalar,3>>&,Scalar) const;
-#endif
-=======
-INSTANTIATION_HELPER(T,1)
-INSTANTIATION_HELPER(T,2)
-INSTANTIATION_HELPER(T,3)
->>>>>>> 3aac770f
-
 }