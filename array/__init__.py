--- conflicted
+++ resolved
@@ -6,10 +6,6 @@
   from other_all import *
   import other_all as other_core
 else:
-<<<<<<< HEAD
-  from other_core import *
-=======
->>>>>>> db57d54f
   import other_core
 
 class Nested(object):
