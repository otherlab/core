--- conflicted
+++ resolved
@@ -622,11 +622,7 @@
 }
 
 namespace {
-<<<<<<< HEAD
-static constexpr int invalid_depth = INT_MAX;
-=======
 constexpr int invalid_depth = INT_MAX;
->>>>>>> 94adddac
 
 class WindingDepthHelper {
   struct DepthNode {
