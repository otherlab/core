// A corner data structure representing oriented triangle meshes.
// This class represents topology only, not geometry.
#pragma once

#include <geode/mesh/TriangleSoup.h>
#include <geode/utility/range.h>
#include <geode/mesh/ids.h>
#include <geode/array/Field.h>
#include <geode/structure/Hashtable.h>
#include <geode/structure/Tuple.h>

#include <exception>

namespace geode {

struct TriangleTopologyOutgoing;
struct TriangleTopologyIncoming;
template<class Id> struct TriangleTopologyIter;

// A TriangleTopology consists of vertices and faces connected into an oriented manifold,
// plus special boundary halfedges along each boundary curve.  Treating boundary
// halfedges specially removes a bit of the elegance of the corner mesh, but has the
// huge advantage that code written for halfedge meshes can be ported relatively easily.
//
// Internal halfedges are represented implicitly as HalfedgeId(3*f+i), where f is the face
// and i in [0,3) is the index of the source vertex in the face.  Boundary halfedges are
// represented by -1-b where b is the boundary id.
//
// Warning: Since boundary halfedges are treated specially, fields indexed by HalfedgeId
// do not contain entries for boundary halfedges.
//
// The data structure is as follows:
// 1. Each finite vertex v has a pointer to one of its outgoing halfedges, named halfedge(v).
//    If v is a boundary vertex, halfedge(v) is a boundary halfedge.
// 2. Each triangle f has three pointers to vertices and three pointers to neighbor halfedges
//    in neighbor faces, named vertices(f) and neighbors(f).
// 4. Each boundary edge stores its source vertex, prev and next boundary edges, and its reverse.
//
// Important properties and invariants:
// 1. The topology is always locally manifold, with the proviso that a vertex may
//    have multiple disjoint boundary curves (this is common when triangles are
//    added from triangle soup).
// 2. If a vertex is a boundary vertex, halfedge(v) is a boundary halfedge.
// 3. If e is a halfedge, either e or reverse(e) is not a boundary.
// 4. There are no self loops: src(e) != dst(e).
// 5. There is at most one edge between each pair of vertices.
// 6. For any face f, src(3*f+i) = faces_[f].vertices[i]
//
// Performance considerations:
// 1. IMPORTANT: Since boundary halfedges are stored specially, removing a single face in the interior
//    of a mesh will result in three new halfedge structs, increasing the storage costs.  If you plan
//    to fill in the missing space with further triangles, use alternative modification primitives
//    such as split_face or flip_edge (or new routines written on request).
// 2. Similarly, adding triangles one by one using add_face is much more expensive than a single
//    bulk call to add_faces.
// 3. For a mesh with v vertices, f faces, and b boundary edges, the storage costs are roughly
//    1v + 6f + 4b = 13 ints/vertex assuming low genus and few boundary vertices.
//
// TriangleTopology deliberately exposes the arrays containing the data structure details as public API,
// so that users with special requirements may perform surgery on the raw structure.  Normal use
// should go through the high level interface.
//
// TODO:
// - Make add_faces that actually batch inserts.
// - Make a more efficient version of erased(VertexId) and erase(HalfedgeId)
// - Check in add_face/add_vertex whether we exceed the data structure limits.
// - Make a field class for boundary halfedges

class TriangleTopology : public Object {
public:
  GEODE_DECLARE_TYPE(GEODE_CORE_EXPORT)
  typedef Object Base;

  // Various feature counts, exluding erased entries
  const int n_vertices_;
  const int n_faces_;
  const int n_boundary_edges_;

  // Flat arrays describing the mesh structure.  Do not use these directly unless you have a good reason.
  struct FaceInfo {
    Vector<VertexId,3> vertices; // vertices.x==erased_id if the face is erased
    Vector<HalfedgeId,3> neighbors;
  };
  struct BoundaryInfo {
    HalfedgeId prev, next; // These always point to boundaries.  Erased boundary edges are connected into a linked list via next.
    HalfedgeId reverse; // Always points to an interior halfedge
    VertexId src; // If erased, src = erased_id
  };
  const Field<const FaceInfo,FaceId> faces_;
  const Field<const HalfedgeId,VertexId> vertex_to_edge_; // outgoing halfedge, invalid if isolated, erased_id if vertex erased
  const Array<const BoundaryInfo> boundaries_; // If HalfedgeId(-1-b) is a boundary halfedge, boundaries_[b] is its info

  // The linked list of erased boundary edges
  const HalfedgeId erased_boundaries_;

protected:

  // these functions are needed for the constructors, they are protected because
  // we are not publicly mutable

  // Link two boundary edges together (without ensuring consistency)
  void unsafe_boundary_link(HalfedgeId p, HalfedgeId n) {
    assert(p.id<0 && n.id<0);
    boundaries_.const_cast_()[-1-p.id].next = n;
    boundaries_.const_cast_()[-1-n.id].prev = p;
  }

  // Link an interior halfedge with an arbitrary opposite halfedge (without ensuring consistency)
  inline void unsafe_set_reverse(FaceId f, int i, HalfedgeId r) {
    faces_.const_cast_()[f].neighbors[i] = r;
    if (r.id>=0) {
      const int f1 = r.id/3;
      faces_.const_cast_().flat[f1].neighbors[r.id-3*f1] = HalfedgeId(3*f.id+i);
    } else
      boundaries_.const_cast_()[-1-r.id].reverse = HalfedgeId(3*f.id+i);
  }

  // make a new boundary at src, opposite of reverse. Does not ensure consistency
  HalfedgeId unsafe_new_boundary(const VertexId src, const HalfedgeId reverse);

  // Mark features as erased (takes care of element counts, but without ensuring consistency)
  inline void unsafe_set_erased(VertexId v); // safe if the vertex is isolated
  inline void unsafe_set_erased(FaceId f);
  inline void unsafe_set_erased(HalfedgeId b); // Must be a boundary edge

  // Add a new isolated vertex and return its id
  GEODE_CORE_EXPORT VertexId internal_add_vertex();

  // Add n isolated vertices and return the first id (new ids are contiguous)
  GEODE_CORE_EXPORT VertexId internal_add_vertices(int n);

  // Add a new face.  If the result would not be manifold, no change is made and ValueError is thrown (TODO: throw a better exception).
  GEODE_CORE_EXPORT FaceId internal_add_face(Vector<VertexId,3> v);

  // Add many new faces (return the first id, new ids are contiguous)
  GEODE_CORE_EXPORT FaceId internal_add_faces(RawArray<const Vector<int,3>> vs);

  GEODE_CORE_EXPORT TriangleTopology();
  GEODE_CORE_EXPORT TriangleTopology(const TriangleTopology& mesh, bool copy = false);
  GEODE_CORE_EXPORT TriangleTopology(TriangleSoup const &soup);
  GEODE_CORE_EXPORT TriangleTopology(RawArray<const Vector<int,3>> faces);

public:
  ~TriangleTopology();

  // Copy the mesh
  GEODE_CORE_EXPORT Ref<TriangleTopology> copy() const;

  // Count various features, excluding erased ids.  If you want to include deletions, use faces_.size() and such.
  int n_vertices()       const { return n_vertices_; }
  int n_faces()          const { return n_faces_; }
  int n_edges()          const { return (3*n_faces_+n_boundary_edges_)>>1; }
  int n_boundary_edges() const { return n_boundary_edges_; }

  // Walk around the mesh.  These always succeed given valid ids, but may return invalid ids as a result (e.g., the face of a boundary halfedge).
  inline HalfedgeId halfedge(VertexId v)        const;
  inline HalfedgeId prev    (HalfedgeId e)      const;
  inline HalfedgeId next    (HalfedgeId e)      const;
  inline HalfedgeId reverse (HalfedgeId e)      const;
  inline VertexId   src     (HalfedgeId e)      const;
  inline VertexId   dst     (HalfedgeId e)      const;
  inline FaceId     face    (HalfedgeId e)      const;
  inline VertexId   vertex  (FaceId f, int i=0) const;
  inline HalfedgeId halfedge(FaceId f, int i=0) const;
  inline HalfedgeId left    (HalfedgeId e)      const;
  inline HalfedgeId right   (HalfedgeId e)      const;

  // Check id validity or deletion.  A erased id is considered invalid.
  inline bool valid(VertexId v)   const;
  inline bool valid(HalfedgeId e) const;
  inline bool valid(FaceId f)     const;
  inline bool erased(VertexId v)   const;
  inline bool erased(HalfedgeId e) const;
  inline bool erased(FaceId f)     const;

  // Check for boundaries
  inline bool is_boundary(HalfedgeId e) const;
  inline bool is_boundary(VertexId v)   const;
  inline bool isolated   (VertexId v)   const;
  GEODE_CORE_EXPORT bool has_boundary() const; // O(1) time
  GEODE_CORE_EXPORT bool is_manifold() const; // O(1) time
  GEODE_CORE_EXPORT bool is_manifold_with_boundary() const; // O(n) time
  GEODE_CORE_EXPORT bool has_isolated_vertices() const; // O(n) time

  // Tuples or iterable ranges of neighbors
  inline Vector<HalfedgeId,3> halfedges(FaceId f) const;
  inline Vector<VertexId,2> vertices(HalfedgeId e) const;
  inline Vector<VertexId,3> vertices(FaceId f) const;
  inline Vector<FaceId,3> faces(FaceId f) const;
  inline Range<TriangleTopologyOutgoing> outgoing(VertexId v) const;
  inline Range<TriangleTopologyIncoming> incoming(VertexId v) const;
  inline Vector<FaceId,2> faces(HalfedgeId e) const; // vec(face(e), face(reverse(e)))

  inline Array<VertexId> vertex_one_ring(VertexId v) const;
  inline Array<FaceId> incident_faces(VertexId v) const;

  // Iterate over vertices, edges, or faces, skipping erased entries.
  inline Range<TriangleTopologyIter<VertexId>>   vertices()           const;
  inline Range<TriangleTopologyIter<FaceId>>     faces()              const;
  inline Range<TriangleTopologyIter<HalfedgeId>> halfedges()          const;
  inline Range<TriangleTopologyIter<HalfedgeId>> boundary_edges()     const;
  inline Range<TriangleTopologyIter<HalfedgeId>> interior_halfedges() const;

  // Find a halfedge between two vertices, or return an invalid id if none exists.
  GEODE_CORE_EXPORT HalfedgeId halfedge(VertexId v0, VertexId v1) const;

  // Find the halfedge between two faces, or return an invalid id if none exists.  The halfedge belongs to the first face.
  // This function works correctly if the input faces are invalid.
  GEODE_CORE_EXPORT HalfedgeId common_halfedge(FaceId f0, FaceId f1) const;

  // Extract all triangles as a flat array
  Array<Vector<int,3>> elements() const;

  // Compute the edge degree of a vertex in O(degree) time.
  GEODE_CORE_EXPORT int degree(VertexId v) const;

  // Compute all boundary loops
  Nested<HalfedgeId> boundary_loops() const;

  // Compute the Euler characteristic.
  int chi() const {
    return n_vertices()-n_edges()+n_faces();
  }

  // Check whether an edge flip would result in a manifold mesh
  GEODE_CORE_EXPORT bool is_flip_safe(HalfedgeId e) const;

  // Run an expensive internal consistency check.  Safe to call even if the structure arrays are random noise.
  GEODE_CORE_EXPORT void assert_consistent() const;

  // Print internal structure to Log::cout.  Safe to call even if the structure arrays are random noise.
  GEODE_CORE_EXPORT void dump_internals() const;

  // Iterate over vertices, edges, or faces *without* skipping erased entries.
  inline Range<IdIter<VertexId>>   all_vertices()       const;
  inline Range<IdIter<FaceId>>     all_faces()          const;
  inline Range<IdIter<HalfedgeId>> all_halfedges() const;
  inline Range<IdIter<HalfedgeId>> all_interior_halfedges() const;
  inline Range<IdIter<HalfedgeId>> all_boundary_edges() const;

};

// A property container. Properties are addressed by id, which is typed so we
// can return a typed property array, and also distinguish simple updating
// properties from interpolating ones.
class PropertyStorage: public Object {
public:
  GEODE_DECLARE_TYPE(GEODE_CORE_EXPORT)
  typedef Object Base;

private:
  Array<uint8_t> data;
<<<<<<< HEAD
  const size_t t_size;
  uint8_t *tmp; // memory used for swapping
protected:
  PropertyStorage(PropertyStorage const &o, bool copy = false)
  : data(copy ? o.data.copy() : o.data), t_size(o.t_size), tmp(new uint8_t[t_size])
 {}

  // construct the object at position i
  void construct(int i) {
    memset(data.data()+i*t_size, 0, t_size);
  }

  // destroy the object at position i
  void destroy(int i) {
  }

  // This constructor should create function pointers that can create and destroy
  // objects of type T (similar to allocator<T>::construct and allocator<T>::destroy)
  // and store then as boost::functions that don't require the type information any
  // longer. Potentially should also make something similar for operator= to enable
  // swapping/moving objects around.
  // Currently, storage should only be used with types for which:
  //  - memory filled with 0x0 is a valid object
  //  - have a trivial destructor
  //  - are relocatable: memcpy'ing the object to different memory is ok
  // We can only check for a trivial constructor here, but that's not a bad start.
  template<class T>
  PropertyStorage(size_t size, T const & def = T(), typename boost::enable_if<typename boost::has_trivial_destructor<T>::type>::type* dummy = 0)
  : data(sizeof(T) * size), t_size(sizeof(T)), tmp(new uint8_t[t_size]) {
    // initialize content
    for (size_t i = 0; i < size; ++i) {
      construct(i);
    }
  }

=======
  int t_size;
protected:
  PropertyStorage(PropertyStorage const &o, bool copy = false)
  : data(copy ? o.data.copy() : o.data), t_size(o.t_size) {}
  PropertyStorage(size_t t_size, size_t size)
  : data((int)(t_size * size)), t_size((int)t_size) {}
>>>>>>> 0a33525b
public:

  ~PropertyStorage() {
    delete[] tmp;
  }

  // deep copy
  Ref<PropertyStorage> copy() const {
    return new_<PropertyStorage>(*this, true);
  }

  int size() const {
    return data.size()/t_size;
  }

  // maintenance functions without need for types (using element size only)

<<<<<<< HEAD
  void resize(size_t n) {
    int s = size();

    for (int i = n; i < s; ++i) {
      destroy(i);
    }

=======
  void resize(int n) {
>>>>>>> 0a33525b
    data.resize(n*t_size);

    for (int i = s; i < (int)n; ++i) {
      construct(i);
    }
  }

  int grow(int n) {
<<<<<<< HEAD
    int s = size();
    GEODE_ASSERT(s+n >= 0);
    resize(s+n);
=======
    resize(size()+n);
>>>>>>> 0a33525b
    return size();
  }

  void extend(PropertyStorage const &other) {
    GEODE_ASSERT(other.t_size == t_size);
    int n = size();
    grow(other.size());
    memcpy(data.data()+t_size*n, other.data.data(), t_size * other.size());
  }

  void swap(int i, int j) {
    if (i == j)
      return;
    memcpy(tmp, data.data()+i*t_size, t_size);
    memcpy(data.data()+i*t_size, data.data()+j*t_size, t_size);
    memcpy(data.data()+j*t_size, tmp, t_size);
  }

  void apply_permutation(RawArray<const int> permutation) {
    GEODE_ASSERT(permutation.size() == size());
    Array<uint8_t> newdata((permutation.max()+1)*t_size);
    for (int i = 0; i < permutation.size(); ++i) {
      if (permutation[i] >= 0) {
        //std::cout << "moving old id " << i << " to new id " << permutation[i] << std::endl;
        assert(permutation[i]*(int)t_size < newdata.size());
        memcpy(newdata.data()+t_size*permutation[i], data.data()+t_size*i, t_size);
      }
    }
    data = newdata;
  }

  // typed access to data

  template<class T>
  void append(T const &t) {
    resize(size()+1);
    get<T>(size()-1) = t;
  }

  template<class T>
  T const &get(int i) const {
    assert(sizeof(T) == t_size);
    assert(i < data.size()/t_size && i >= 0);
    return ((T*)data.data())[i];
  }

  template<class T>
  T &get(int i) {
    assert(sizeof(T) == t_size);
    assert(i < data.size()/t_size && i >= 0);
    return ((T*)data.data())[i];
  }

  template<class T>
  T &set(int i, T const &t) {
    return get<T>(i) = t;
  }

  template<class T>
  Array<T> get() {
    return Array<T>(size(), (T*)data.data(), data.owner());
  }

  template<class T>
  Array<const T> get() const {
    return Array<const T>(size(), (T const *)data.data(), data.owner());
  }

};

// A mutable topology, with attached data (properties) on vertices, faces, or
// halfedges, which are maintained through topological operations using user-defined
// schemes
class MutableTriangleTopology: public TriangleTopology {
public:
  GEODE_DECLARE_TYPE(GEODE_CORE_EXPORT)
  typedef TriangleTopology Base;

  typedef Base::FaceInfo FaceInfo;
  typedef Base::BoundaryInfo BoundaryInfo;

protected:

  int &mutable_n_vertices_;
  int &mutable_n_faces_;
  int &mutable_n_boundary_edges_;

  Field<FaceInfo,FaceId>& mutable_faces_;
  Field<HalfedgeId,VertexId>& mutable_vertex_to_edge_; // outgoing halfedge, invalid if isolated, erased_id if vertex erased
  Array<BoundaryInfo>& mutable_boundaries_; // If HalfedgeId(-1-b) is a boundary halfedge, boundaries_[b] is its info

  // The linked list of erased boundary edges
  HalfedgeId& mutable_erased_boundaries_;

  Hashtable<Tuple<int,string>,Ref<PropertyStorage>> vertex_storage;
  Hashtable<Tuple<int,string>,Ref<PropertyStorage>> face_storage;
  Hashtable<Tuple<int,string>,Ref<PropertyStorage>> halfedge_storage;
  int max_property_id;

  GEODE_CORE_EXPORT MutableTriangleTopology();
  GEODE_CORE_EXPORT MutableTriangleTopology(const TriangleTopology& mesh, bool copy = false);
  GEODE_CORE_EXPORT MutableTriangleTopology(const MutableTriangleTopology& mesh, bool copy = false);
  GEODE_CORE_EXPORT MutableTriangleTopology(TriangleSoup const &soup);
  GEODE_CORE_EXPORT MutableTriangleTopology(RawArray<const Vector<int,3>> faces);

public:

  ~MutableTriangleTopology();

  // property management

#define PROPERTY_ACCESS_FUNCTIONS(primitive, id_type, storage, size_expr) \
  template<class T> \
  PropertyId<T,id_type,false> add_##primitive##_property(int id = invalid_id) {\
    if (id == invalid_id)\
      id = max_property_id++;\
    else\
      max_property_id = max(max_property_id, id+1);\
    int n = size_expr;\
    auto tup = tuple(id,string(typeid(T).name()));\
    GEODE_ASSERT(!storage.contains(tup));\
    storage.insert(tup, new_<PropertyStorage>(n, T()));\
    return PropertyId<T,id_type,false>(id);\
  }\
  template<class T>\
  bool has_##primitive##_property(PropertyId<T,id_type,false> id) const {\
    if (!id.valid())\
      return false;\
    return storage.contains(tuple(id.id,string(typeid(T).name())));\
  }\
  template<class T>\
  void remove_##primitive##_property(PropertyId<T,id_type,false> id) {\
    storage.erase(tuple(id.id,string(typeid(T).name())));\
  }\
  template<class T>\
  T &property(PropertyId<T,id_type,false> id, id_type vi) {\
    assert(id.valid());\
    return storage.get(tuple(id.id,string(typeid(T).name())))->get(vi.id);\
  }\
  template<class T>\
  T const &property(PropertyId<T,id_type,false> id, id_type vi) const {\
    assert(id.valid());\
    return storage.get(tuple(id.id,string(typeid(T).name())))->get(vi.id);\
  }\
  template<class T>\
  const Field<T,id_type> property(PropertyId<T,id_type,false> id) {\
    assert(id.valid());\
    return Field<T,id_type>(storage.get(tuple(id.id,string(typeid(T).name())))->template get<T>());\
  }\
  template<class T>\
  const Field<const T,id_type> property(PropertyId<T,id_type,false> id) const {\
    assert(id.valid());\
    return Field<T,id_type>(storage.get(tuple(id.id,string(typeid(T).name())))->template get<T>());\
  }\

  #ifdef GEODE_PYTHON
    PyObject *add_vertex_property_py(PyObject *dtype, int id);
    PyObject *add_face_property_py(PyObject *dtype, int id);
    PyObject *add_halfedge_property_py(PyObject *dtype, int id);
    bool has_property_py(PyPropertyId const &id) const;
    void remove_property_py(PyPropertyId const &id);
    PyObject *property_py(PyPropertyId const &id);
  #endif

  PROPERTY_ACCESS_FUNCTIONS(vertex, VertexId, vertex_storage, vertex_to_edge_.size())
  PROPERTY_ACCESS_FUNCTIONS(face, FaceId, face_storage, faces_.size())
  PROPERTY_ACCESS_FUNCTIONS(halfedge, HalfedgeId, halfedge_storage, faces_.size()*3)

  // publish the hidden construction methods from TriangleTopology
  using TriangleTopology::unsafe_boundary_link;
  using TriangleTopology::unsafe_set_erased;
  using TriangleTopology::unsafe_set_reverse;

  // we have to overwrite this -- it needs to take care of fields for us
  HalfedgeId unsafe_new_boundary(const VertexId src, const HalfedgeId reverse);

  // return a deep copy as a new TriangleTopology
  Ref<MutableTriangleTopology> copy() const;

  // these methods take care of your fields for you.

  // Add a new isolated vertex and return its id.
  GEODE_CORE_EXPORT VertexId add_vertex();

  // Add n isolated vertices and return the first id (new ids are contiguous)
  GEODE_CORE_EXPORT VertexId add_vertices(int n);

  // Add a new face.  If the result would not be manifold, no change is made and ValueError is thrown (TODO: throw a better exception).
  GEODE_CORE_EXPORT FaceId add_face(Vector<VertexId,3> v);

  // Add many new faces (return the first id, new ids are contiguous)
  GEODE_CORE_EXPORT FaceId add_faces(RawArray<const Vector<int,3>> vs);

  // Flip the two triangles adjacent to a given halfedge.  The routines throw an exception if is_flip_safe fails; call unsafe_flip_edge if you've already checked.
  // WARNING: The all halfedge ids in the two adjacent faces are changed, and the new id of the argument edge is returned.
  GEODE_CORE_EXPORT HalfedgeId flip_edge(HalfedgeId e) GEODE_WARN_UNUSED_RESULT;

  // Permute vertices: vertices v becomes vertex permutation[v]
  GEODE_CORE_EXPORT void permute_vertices(RawArray<const int> permutation, bool check=false);

  // Add another TriangleTopology, assuming the vertex sets are disjoint.
  // Returns the offsets of the other vertex, face, and boundary ids in the new arrays.
  GEODE_CORE_EXPORT Tuple<int,int,int> add(MutableTriangleTopology const &other);

  // split the halfedge h with a new vertex c, which splits the adjacent face
  // into itself and a face nf. The halfedge h (for which now dst(.) == c), and
  // the halfedge in nf for which now src(.) == c are returned in a vector, and
  // still have to be connected to the outside world with unsafe_set_reverse.
  Vector<HalfedgeId,2> unsafe_split_halfedge(HalfedgeId h, FaceId nf, VertexId c);

  // Split a face into three by inserting a new vertex. Two new faces are created.
  // The id of the new vertex is returned. The two new faces (added at the end)
  // have properties that are newly initialized, the existing face's area changes,
  // but its properties are not touched. The halfedge properties of the original
  // face are copied to the halfedges that are their obivous equivalent (their
  // indices change). The new halfedges (all those connected to the new vertex)
  // are newly initialized.
  GEODE_CORE_EXPORT VertexId split_face(FaceId f);

  // Split a face into three by inserting an existing isolated vertex in the center.
  // Afterwards, face(halfedge(c))==f. The two new faces (added at the end)
  // have properties that are newly initialized, the existing face's area changes,
  // but its properties are not touched. The halfedge properties of the original
  // face are copied to the halfedges that are their obivous equivalent (their
  // indices change). The new halfedges (all those connected to the new vertex)
  // are newly initialized.
  GEODE_CORE_EXPORT void split_face(FaceId f, VertexId c);

  // Split a face into three by inserting a new vertex.
  GEODE_CORE_EXPORT VertexId split_edge(HalfedgeId e);

  // Split an edge by inserting an existing isolated vertex in the center.
  GEODE_CORE_EXPORT void split_edge(HalfedgeId h, VertexId c);

  // Erase the given vertex. Erases all incident faces. If erase_isolated is true, also erase other vertices that are now isolated.
  GEODE_CORE_EXPORT void erase(VertexId id, bool erase_isolated = false);

  // Erase all faces indicent to the given halfedge. If erase_isolated is true, also erase incident vertices that are now isolated.
  GEODE_CORE_EXPORT void erase(HalfedgeId id, bool erase_isolated = false);

  // Erase the given face. If erase_isolated is true, also erases incident vertices that are now isolated.
  GEODE_CORE_EXPORT void erase(FaceId id, bool erase_isolated = false);

  // Compact the data structure, removing all erased primitives. Returns a tuple of permutations for
  // vertices, faces, and boundary halfedges, such that the old primitive i now has index permutation[i].
  // For any field f, use f.permute() to create a field that works with the new ids
  GEODE_CORE_EXPORT Tuple<Array<int>, Array<int>, Array<int>> collect_garbage();

  // The remaining functions are mainly for internal use, or for external routines that perform direct surgery
  // on the internal structure.  Use with caution!

  // Flip an edge assuming is_flip_safe(e). If that is not the case, this may leave the mesh in a broken state.
  // WARNING: all halfedge ids in the two adjacent faces are changed, and the new id of the argument edge is returned.
  // Both faces keep their properties. The halfedge properties on the outer halfedges are
  // moved to their corresponding new indices, but the interior halfedges (on the
  // flipped edge) keep their properties, the interior halfedge of face 1 before
  // will have the same properties before and after.
  GEODE_CORE_EXPORT HalfedgeId unsafe_flip_edge(HalfedgeId e) GEODE_WARN_UNUSED_RESULT;

  // Remove a face from the mesh, shuffling face and halfedge ids in the process.
  // Vertex ids are untouched, and in particular isolated vertices are not erased.
  GEODE_CORE_EXPORT void erase_face_with_reordering(FaceId f);

  // Remove the last vertex from the mesh, shuffling face and halfedge ids in the process.
  // This exists solely to erase sentinel vertices created by Delaunay.
  GEODE_CORE_EXPORT void erase_last_vertex_with_reordering();
};





// Mesh walking routines
inline HalfedgeId TriangleTopology::halfedge(VertexId v) const {
  assert(valid(v));
  return vertex_to_edge_[v];
}
inline VertexId TriangleTopology::vertex(FaceId f, int i) const {
  assert(valid(f));
  return faces_[f].vertices[i];
}
inline HalfedgeId TriangleTopology::halfedge(FaceId f, int i) const {
  assert(valid(f) && unsigned(i)<3);
  return HalfedgeId(3*f.id+i);
}
inline HalfedgeId TriangleTopology::prev(HalfedgeId e) const {
  assert(valid(e));
  return e.id>=0 ? HalfedgeId(e.id+(e.id%3==0?2:-1)) : boundaries_[-1-e.id].prev;
}
inline HalfedgeId TriangleTopology::next(HalfedgeId e) const {
  assert(valid(e));
  return e.id>=0 ? HalfedgeId(e.id+(e.id%3==2?-2:1)) : boundaries_[-1-e.id].next;
}
inline HalfedgeId TriangleTopology::reverse(HalfedgeId e) const {
  assert(valid(e));
  if (e.id>=0) {
    const int f = e.id/3;
    return faces_.flat[f].neighbors[e.id-3*f];
  }
  return boundaries_[-1-e.id].reverse;
}
inline VertexId TriangleTopology::src(HalfedgeId e) const {
  assert(valid(e));
  if (e.id>=0) {
    const int f = e.id/3;
    return faces_.flat[f].vertices[e.id-3*f];
  } else
    return boundaries_[-1-e.id].src;
}
inline VertexId TriangleTopology::dst(HalfedgeId e) const {
  assert(valid(e));
  if (e.id>=0) {
    const int f = e.id/3,
              i = e.id-3*f;
    return faces_.flat[f].vertices[i==2?0:i+1];
  } else
    return boundaries_[-1-boundaries_[-1-e.id].next.id].src;
}
inline FaceId TriangleTopology::face(HalfedgeId e) const {
  assert(valid(e));
  return e.id>=0 ? FaceId(e.id/3) : FaceId();
}
inline HalfedgeId TriangleTopology::left(HalfedgeId e)  const { return reverse(prev(e)); }
inline HalfedgeId TriangleTopology::right(HalfedgeId e) const { return next(reverse(e)); }

// Check id validity or deletion.  A erased id is considered invalid.
inline bool TriangleTopology::valid(VertexId v) const {
  return vertex_to_edge_.valid(v) && !erased(v);
}
inline bool TriangleTopology::valid(HalfedgeId e) const {
  return e.id>=0 ? valid(FaceId(e.id/3))
                 : boundaries_.valid(-1-e.id) && boundaries_[-1-e.id].src.id!=erased_id;
}
inline bool TriangleTopology::valid(FaceId f) const {
  return faces_.valid(f) && !erased(f);
}
inline bool TriangleTopology::erased(VertexId v) const {
  return vertex_to_edge_[v].id==erased_id;
}
inline bool TriangleTopology::erased(HalfedgeId e) const {
  return e.id>=0 ? faces_.flat[e.id/3].vertices.x.id==erased_id
                 : boundaries_[-1-e.id].src.id==erased_id;
}
inline bool TriangleTopology::erased(FaceId f) const {
  return faces_[f].vertices.x.id==erased_id;
}

// Mark features as erased
inline void TriangleTopology::unsafe_set_erased(VertexId v) {
  vertex_to_edge_.const_cast_()[v].id = erased_id;
  const_cast_(n_vertices_)--;
}
inline void TriangleTopology::unsafe_set_erased(FaceId f) {
  faces_.const_cast_()[f].vertices.x.id = erased_id;
  const_cast_(n_faces_)--;
}
inline void TriangleTopology::unsafe_set_erased(HalfedgeId b) {
  assert(b.id < 0); // make sure this is a boundary edge
  boundaries_.const_cast_()[-1-b.id].src.id = erased_id;
  boundaries_.const_cast_()[-1-b.id].next = erased_boundaries_;
  const_cast_(erased_boundaries_) = b;
  const_cast_(n_boundary_edges_)--;
}

// Check for boundaries
inline bool TriangleTopology::is_boundary(HalfedgeId e) const { assert(valid(e)); return e.id<0; }
inline bool TriangleTopology::is_boundary(VertexId v)   const { assert(valid(v)); return halfedge(v).id<0; }
inline bool TriangleTopology::isolated   (VertexId v)   const { assert(valid(v)); return !halfedge(v).valid(); }

// Use only through TriangleTopology::outgoing()
struct TriangleTopologyOutgoing {
  const TriangleTopology& mesh;
  HalfedgeId e;
  bool first;
  TriangleTopologyOutgoing(const TriangleTopology& mesh, HalfedgeId e, bool first) : mesh(mesh), e(e), first(first) {}
  void operator++() { e = mesh.left(e); first = false; }
  bool operator!=(TriangleTopologyOutgoing o) { return first || e!=o.e; } // For use only inside range-based for loops
  HalfedgeId operator*() const { return e; }
};

struct TriangleTopologyIncoming {
  const TriangleTopology& mesh;
  HalfedgeId e;
  bool first;
  TriangleTopologyIncoming(const TriangleTopology& mesh, HalfedgeId e, bool first) : mesh(mesh), e(e), first(first) {}
  void operator++() { e = mesh.left(e); first = false; }
  bool operator!=(TriangleTopologyIncoming o) { return first || e!=o.e; } // For use only inside range-based for loops
  HalfedgeId operator*() const { return mesh.reverse(e); }
};

// Tuples or iterable ranges of neighbors
inline Vector<HalfedgeId,3> TriangleTopology::halfedges(FaceId f) const {
  return vec(HalfedgeId(3*f.id+0),
             HalfedgeId(3*f.id+1),
             HalfedgeId(3*f.id+2));
}

inline Vector<FaceId,3> TriangleTopology::faces(FaceId f) const {
  return vec(face(faces_[f].neighbors[0]),
             face(faces_[f].neighbors[1]),
             face(faces_[f].neighbors[2]));
}

inline Vector<VertexId,2> TriangleTopology::vertices(HalfedgeId e) const {
  return vec(src(e),dst(e));
}

inline Vector<VertexId,3> TriangleTopology::vertices(FaceId f) const {
  assert(valid(f));
  return faces_[f].vertices;
}

inline Vector<FaceId,2> TriangleTopology::faces(HalfedgeId e) const {
  return vec(face(e), face(reverse(e)));
}

inline Range<TriangleTopologyOutgoing> TriangleTopology::outgoing(VertexId v) const {
  const auto e = halfedge(v);
  const TriangleTopologyOutgoing c(*this,e,e.valid());
  return Range<TriangleTopologyOutgoing>(c,c);
}

inline Range<TriangleTopologyIncoming> TriangleTopology::incoming(VertexId v) const {
  const auto e = halfedge(v);
  const TriangleTopologyIncoming c(*this,e,e.valid());
  return Range<TriangleTopologyIncoming>(c,c);
}

inline Array<VertexId> TriangleTopology::vertex_one_ring(VertexId v) const {
  Array<VertexId> result;
  for (auto h : outgoing(v)) {
    result.append(dst(h));
  }
  return result;
}

inline Array<FaceId> TriangleTopology::incident_faces(VertexId v) const {
  Array<FaceId> result;
  for (auto h : outgoing(v)) {
    result.append(face(h));
  }
  return result;
}

// Use only throw vertices(), faces(), or boundary_edges()
template<class Id> struct TriangleTopologyIter {
  const TriangleTopology& mesh;
  Id i;
  Id end;

  TriangleTopologyIter(TriangleTopologyIter<Id> const &i)
    : mesh(i.mesh), i(i.i), end(i.end) {
  }

  TriangleTopologyIter(const TriangleTopology& mesh, Id i_, Id end)
    : mesh(mesh), i(i_), end(end) {
    while (i!=end && mesh.erased(i)) i.id++;
  }

  TriangleTopologyIter &operator=(const TriangleTopologyIter &it) {
    if (&mesh != &it.mesh)
      throw std::runtime_error("Cannot assign iterators of different meshes.");
    i = it.i;
    end = it.end;
    return *this;
  }

  // prefix
  TriangleTopologyIter &operator++() {
    assert(i != end); // don't let them iterate past the end
    i.id++;
    while (i!=end && mesh.erased(i)) i.id++;
    return *this;
  }

  // postfix
  TriangleTopologyIter operator++(int) {
    assert(i != end);
    TriangleTopologyIter old = *this;
    ++*this;
    return old;
  }

  bool operator!=(TriangleTopologyIter o) const { return i!=o.i; } // Assume &mesh==&o.mesh
  bool operator==(TriangleTopologyIter o) const { return i==o.i; } // Assume &mesh==&o.mesh
  Id operator*() const { return i; }
};

// Iterate over vertices, edges, or faces, skipping erased entries
inline Range<TriangleTopologyIter<VertexId>> TriangleTopology::vertices() const {
  const VertexId end(vertex_to_edge_.size());
  return Range<TriangleTopologyIter<VertexId>>(TriangleTopologyIter<VertexId>(*this,VertexId(0),end),TriangleTopologyIter<VertexId>(*this,end,end));
}
inline Range<TriangleTopologyIter<FaceId>> TriangleTopology::faces() const {
  const FaceId end(faces_.size());
  return Range<TriangleTopologyIter<FaceId>>(TriangleTopologyIter<FaceId>(*this,FaceId(0),end),TriangleTopologyIter<FaceId>(*this,end,end));
}
inline Range<TriangleTopologyIter<HalfedgeId>> TriangleTopology::boundary_edges() const {
  const HalfedgeId end(0);
  return Range<TriangleTopologyIter<HalfedgeId>>(TriangleTopologyIter<HalfedgeId>(*this,HalfedgeId(-boundaries_.size()),end),TriangleTopologyIter<HalfedgeId>(*this,end,end));
}
inline Range<TriangleTopologyIter<HalfedgeId>> TriangleTopology::interior_halfedges() const {
  const HalfedgeId end(3*faces_.size());
  return Range<TriangleTopologyIter<HalfedgeId>>(TriangleTopologyIter<HalfedgeId>(*this,HalfedgeId(0),end),TriangleTopologyIter<HalfedgeId>(*this,end,end));
}
inline Range<TriangleTopologyIter<HalfedgeId>> TriangleTopology::halfedges() const {
  const HalfedgeId end(3*faces_.size());
  return Range<TriangleTopologyIter<HalfedgeId>>(TriangleTopologyIter<HalfedgeId>(*this,HalfedgeId(-boundaries_.size()),end),TriangleTopologyIter<HalfedgeId>(*this,end,end));
}

// Iterate over vertices, edges, or faces *without* skipping erased entries
inline Range<IdIter<VertexId>> TriangleTopology::all_vertices() const {
  return Range<IdIter<VertexId>>(VertexId(0),VertexId(vertex_to_edge_.size()));
}
inline Range<IdIter<FaceId>> TriangleTopology::all_faces() const {
  return Range<IdIter<FaceId>>(FaceId(0),FaceId(faces_.size()));
}
inline Range<IdIter<HalfedgeId>> TriangleTopology::all_boundary_edges() const {
  return Range<IdIter<HalfedgeId>>(HalfedgeId(-boundaries_.size()),HalfedgeId(0));
}
inline Range<IdIter<HalfedgeId>> TriangleTopology::all_halfedges() const {
  return Range<IdIter<HalfedgeId>>(HalfedgeId(-boundaries_.size()),HalfedgeId(faces_.size()*3));
}
inline Range<IdIter<HalfedgeId>> TriangleTopology::all_interior_halfedges() const {
  return Range<IdIter<HalfedgeId>>(HalfedgeId(0),HalfedgeId(faces_.size()*3));
}

}<|MERGE_RESOLUTION|>--- conflicted
+++ resolved
@@ -250,7 +250,6 @@
 
 private:
   Array<uint8_t> data;
-<<<<<<< HEAD
   const size_t t_size;
   uint8_t *tmp; // memory used for swapping
 protected:
@@ -286,14 +285,6 @@
     }
   }
 
-=======
-  int t_size;
-protected:
-  PropertyStorage(PropertyStorage const &o, bool copy = false)
-  : data(copy ? o.data.copy() : o.data), t_size(o.t_size) {}
-  PropertyStorage(size_t t_size, size_t size)
-  : data((int)(t_size * size)), t_size((int)t_size) {}
->>>>>>> 0a33525b
 public:
 
   ~PropertyStorage() {
@@ -310,8 +301,6 @@
   }
 
   // maintenance functions without need for types (using element size only)
-
-<<<<<<< HEAD
   void resize(size_t n) {
     int s = size();
 
@@ -319,9 +308,6 @@
       destroy(i);
     }
 
-=======
-  void resize(int n) {
->>>>>>> 0a33525b
     data.resize(n*t_size);
 
     for (int i = s; i < (int)n; ++i) {
@@ -330,13 +316,9 @@
   }
 
   int grow(int n) {
-<<<<<<< HEAD
     int s = size();
     GEODE_ASSERT(s+n >= 0);
     resize(s+n);
-=======
-    resize(size()+n);
->>>>>>> 0a33525b
     return size();
   }
 
